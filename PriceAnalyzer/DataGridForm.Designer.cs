--- conflicted
+++ resolved
@@ -1,78 +1,79 @@
-﻿using System.Collections.Generic;
-using System.Windows.Forms;
-
-namespace Sonneville.PriceTools.PriceAnalyzer
-{
-    partial class DataGridForm
-    {
-        /// <summary>
-        /// Required designer variable.
-        /// </summary>
-        private System.ComponentModel.IContainer components = null;
-
-        /// <summary>
-        /// Clean up any resources being used.
-        /// </summary>
-        /// <param name="disposing">true if managed resources should be disposed; otherwise, false.</param>
-        protected override void Dispose(bool disposing)
-        {
-            if (disposing && (components != null))
-            {
-                components.Dispose();
-            }
-            base.Dispose(disposing);
-        }
-
-        #region Windows Form Designer generated code
-
-        private void InitializeComponent()
-        {
-            this.tabContainer = new System.Windows.Forms.TabControl();
-            this.tabPage1 = new System.Windows.Forms.TabPage();
-            this.tabContainer.SuspendLayout();
-            this.SuspendLayout();
-            // 
-            // tabContainer
-            // 
-            this.tabContainer.Anchor = ((System.Windows.Forms.AnchorStyles)((((System.Windows.Forms.AnchorStyles.Top | System.Windows.Forms.AnchorStyles.Bottom) 
-            | System.Windows.Forms.AnchorStyles.Left) 
-            | System.Windows.Forms.AnchorStyles.Right)));
-<<<<<<< HEAD
-=======
-            this.tabContainer.Controls.Add(this.tabPage1);
->>>>>>> c22b06ff
-            this.tabContainer.Location = new System.Drawing.Point(0, 0);
-            this.tabContainer.Name = "tabContainer";
-            this.tabContainer.SelectedIndex = 0;
-            this.tabContainer.Size = new System.Drawing.Size(828, 316);
-            this.tabContainer.TabIndex = 7;
-            // 
-            // tabPage1
-            // 
-            this.tabPage1.Location = new System.Drawing.Point(4, 22);
-            this.tabPage1.Name = "tabPage1";
-            this.tabPage1.Padding = new System.Windows.Forms.Padding(3);
-            this.tabPage1.Size = new System.Drawing.Size(820, 290);
-            this.tabPage1.TabIndex = 0;
-            this.tabPage1.Text = "tabPage1";
-            this.tabPage1.UseVisualStyleBackColor = true;
-            // 
-            // DataGridForm
-            // 
-            this.AutoScaleDimensions = new System.Drawing.SizeF(6F, 13F);
-            this.ClientSize = new System.Drawing.Size(825, 365);
-            this.Controls.Add(this.tabContainer);
-            this.Name = "DataGridForm";
-            this.Controls.SetChildIndex(this.tabContainer, 0);
-            this.tabContainer.ResumeLayout(false);
-            this.ResumeLayout(false);
-            this.PerformLayout();
-
-        }
-
-        #endregion
-
-        private TabControl tabContainer;
-        private TabPage tabPage1;   
-    }
-}+﻿using System.Collections.Generic;
+using System.Windows.Forms;
+
+namespace Sonneville.PriceTools.PriceAnalyzer
+{
+    partial class DataGridForm
+    {
+        /// <summary>
+        /// Required designer variable.
+        /// </summary>
+        private System.ComponentModel.IContainer components = null;
+
+        /// <summary>
+        /// Clean up any resources being used.
+        /// </summary>
+        /// <param name="disposing">true if managed resources should be disposed; otherwise, false.</param>
+        protected override void Dispose(bool disposing)
+        {
+            if (disposing && (components != null))
+            {
+                components.Dispose();
+            }
+            base.Dispose(disposing);
+        }
+
+        #region Windows Form Designer generated code
+
+        /// <summary>
+        /// Required method for Designer support - do not modify
+        /// the contents of this method with the code editor.
+        /// </summary>
+        private void InitializeComponent()
+        {
+            this.tabContainer = new System.Windows.Forms.TabControl();
+            this.tabPage1 = new System.Windows.Forms.TabPage();
+            this.tabContainer.SuspendLayout();
+            this.SuspendLayout();
+            // 
+            // tabContainer
+            // 
+            this.tabContainer.Anchor = ((System.Windows.Forms.AnchorStyles)((((System.Windows.Forms.AnchorStyles.Top | System.Windows.Forms.AnchorStyles.Bottom) 
+            | System.Windows.Forms.AnchorStyles.Left) 
+            | System.Windows.Forms.AnchorStyles.Right)));
+            this.tabContainer.Controls.Add(this.tabPage1);
+            this.tabContainer.Location = new System.Drawing.Point(0, 0);
+            this.tabContainer.Name = "tabContainer";
+            this.tabContainer.SelectedIndex = 0;
+            this.tabContainer.Size = new System.Drawing.Size(828, 316);
+            this.tabContainer.TabIndex = 7;
+            // 
+            // tabPage1
+            // 
+            this.tabPage1.Location = new System.Drawing.Point(4, 22);
+            this.tabPage1.Name = "tabPage1";
+            this.tabPage1.Padding = new System.Windows.Forms.Padding(3);
+            this.tabPage1.Size = new System.Drawing.Size(820, 290);
+            this.tabPage1.TabIndex = 0;
+            this.tabPage1.Text = "tabPage1";
+            this.tabPage1.UseVisualStyleBackColor = true;
+            // 
+            // DataGridForm
+            // 
+            this.AutoScaleDimensions = new System.Drawing.SizeF(6F, 13F);
+            this.ClientSize = new System.Drawing.Size(825, 365);
+            this.Controls.Add(this.tabContainer);
+            this.Name = "DataGridForm";
+            this.Controls.SetChildIndex(this.tabContainer, 0);
+            this.tabContainer.ResumeLayout(false);
+            this.ResumeLayout(false);
+            this.PerformLayout();
+
+        }
+
+        #endregion
+
+        private TabControl tabContainer;
+        private TabPage tabPage1;   
+    }
+}
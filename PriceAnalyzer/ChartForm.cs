--- conflicted
+++ resolved
@@ -1,57 +1,12 @@
-<<<<<<< HEAD
-﻿using System;
-using System.Windows.Forms;
-=======
-﻿using System.Collections.Generic;
->>>>>>> c22b06ff
-
-namespace Sonneville.PriceTools.PriceAnalyzer
-{
-    public partial class ChartForm : GenericForm
-    {
-<<<<<<< HEAD
-        private readonly PriceDataManager _priceDataManager = new PriceDataManager();
-
-        public ChartForm()
-        {
-            InitializeComponent();
-
-            startDateTimePicker.Value = DateTime.Now.AddMonths(-1);
-        }
-
-        private void ImportClick(object sender, EventArgs e)
-        {
-            var dialogResult = openFileDialog1.ShowDialog();
-            if (dialogResult == DialogResult.OK)
-            {
-                var fullFileName = openFileDialog1.FileName;
-                var pricePeriods = _priceDataManager.ParseCsvFile(fullFileName);
-                
-                highLowChart1.DrawPricePeriods(pricePeriods);
-            }
-        }
-
-        private void CloseClick(object sender, EventArgs e)
-        {
-            Close();
-        }
-
-        private void downloadButton_Click(object sender, EventArgs e)
-        {
-            downloadButton.Enabled = false;
-            this.Cursor = Cursors.WaitCursor;
-
-            var ticker = TickerTextBox.Text;
-            var pricePeriods = _priceDataManager.DownloadPricePeriods(ticker, startDateTimePicker.Value, endDateTimePicker.Value);
-            highLowChart1.DrawPricePeriods(pricePeriods);
-
-            downloadButton.Enabled = true;
-            this.Cursor = Cursors.Default;
-=======
-        protected override void DisplayContent(IList<IPricePeriod> pricePeriods, string ticker)
-        {
-            _chart.DrawPricePeriods(pricePeriods);
->>>>>>> c22b06ff
-        }
-    }
-}
+﻿using System.Collections.Generic;
+
+namespace Sonneville.PriceTools.PriceAnalyzer
+{
+    public partial class ChartForm : GenericForm
+    {
+        protected override void DisplayContent(IList<IPricePeriod> pricePeriods, string ticker)
+        {
+            highLowChart1.DrawPricePeriods(pricePeriods);
+        }
+    }
+}